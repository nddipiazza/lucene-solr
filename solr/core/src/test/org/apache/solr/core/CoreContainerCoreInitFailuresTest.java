--- conflicted
+++ resolved
@@ -35,14 +35,7 @@
   CoreContainer cc = null;
 
   private void init(final String dirSuffix) {
-<<<<<<< HEAD
     solrHome = createTempDir(dirSuffix);
-=======
-    // would be nice to do this in an @Before method,
-    // but junit doesn't let @Before methods have test names
-    solrHome = new File(dataDir, this.getClass().getName() + "_" + dirSuffix);
-    assertTrue("Failed to mkdirs solrhome [" + solrHome + "]", solrHome.mkdirs());
->>>>>>> f99edee7
   }
 
   @After
